"""
Loxone constants

For more details about this component, please refer to the documentation at
https://github.com/JoDehli/PyLoxone
"""
# Loxone constants
from typing import Final

from homeassistant.const import Platform

LOXONE_PLATFORMS: Final[list[Platform]] = [
    # Platform.SENSOR,
    # Platform.BINARY_SENSOR,
    # Platform.SWITCH,
    # Platform.COVER,
    # Platform.FAN,
    Platform.LIGHT,
<<<<<<< HEAD
    # Platform.CLIMATE,
    # Platform.ALARM_CONTROL_PANEL,
    # Platform.MEDIA_PLAYER
=======
    Platform.CLIMATE,
    Platform.ALARM_CONTROL_PANEL,
    Platform.MEDIA_PLAYER,
    Platform.NUMBER
>>>>>>> 16dbe7d0
]

LOXONE_DEFAULT_PORT = 8080

TIMEOUT = 30
KEEP_ALIVE_PERIOD = 240

IV_BYTES = 16
AES_KEY_SIZE = 32

SALT_BYTES = 16
SALT_MAX_AGE_SECONDS = 60 * 60
SALT_MAX_USE_COUNT = 30

TOKEN_PERMISSION = 4  # 2=web, 4=app
TOKEN_REFRESH_RETRY_COUNT = 5
# token will be refreshed 1 day before its expiration date
TOKEN_REFRESH_SECONDS_BEFORE_EXPIRY = 24 * 60 * 60  # 1 day
#  if can't determine token expiration date, it will be refreshed after 2 days
TOKEN_REFRESH_DEFAULT_SECONDS = 2 * 24 * 60 * 60  # 2 days

LOXAPPPATH = "/data/LoxAPP3.json"

CMD_GET_PUBLIC_KEY = "jdev/sys/getPublicKey"
CMD_KEY_EXCHANGE = "jdev/sys/keyexchange/"
CMD_GET_KEY_AND_SALT = "jdev/sys/getkey2/"
CMD_REQUEST_TOKEN = "jdev/sys/gettoken/"
CMD_REQUEST_TOKEN_JSON_WEB = "jdev/sys/getjwt/"
CMD_GET_KEY = "jdev/sys/getkey"
CMD_AUTH_WITH_TOKEN = "authwithtoken/"
CMD_REFRESH_TOKEN = "jdev/sys/refreshtoken/"
CMD_REFRESH_TOKEN_JSON_WEB = "jdev/sys/refreshjwt/"
CMD_ENCRYPT_CMD = "jdev/sys/enc/"
CMD_ENABLE_UPDATES = "jdev/sps/enablebinstatusupdate"
CMD_GET_VISUAL_PASSWD = "jdev/sys/getvisusalt/"

DEFAULT_TOKEN_PERSIST_NAME = "lox_token.cfg"
ERROR_VALUE = -1
DEFAULT_PORT = 8080
DEFAULT_DELAY_SCENE = 3
DEFAULT_IP = ""

EVENT = "loxone_event"
DOMAIN = "loxone"
LOX_CONFIG = "loxconfig"

SENDDOMAIN = "loxone_send"
SECUREDSENDDOMAIN = "loxone_send_secured"
DEFAULT = ""

ATTR_UUID = "uuid"

ATTR_UUID = "uuid"
ATTR_VALUE = "value"
ATTR_CODE = "code"
ATTR_COMMAND = "command"
ATTR_DEVICE = "device"
ATTR_AREA_CREATE = "create_areas"
DOMAIN_DEVICES = "devices"

CONF_ACTIONID = "uuidAction"
CONF_SCENE_GEN = "generate_scenes"
CONF_SCENE_GEN_DELAY = "generate_scenes_delay"
CONF_LIGHTCONTROLLER_SUBCONTROLS_GEN = "generate_lightcontroller_subcontrols"
DEFAULT_FORCE_UPDATE = False

SUPPORT_SUN_AUTOMATION = 1024
SUPPORT_QUICK_SHADE = 2048

SERVICE_ENABLE_SUN_AUTOMATION = "enable_sun_automation"
SERVICE_DISABLE_SUN_AUTOMATION = "disable_sun_automation"
SERVICE_QUICK_SHADE = "quick_shade"

CONF_HVAC_AUTO_MODE = "hvac_auto_mode"

STATE_ON = "on"
STATE_OFF = "off"

DEFAULT_AUDIO_ZONE_V2_PLAY_STATE = -1

cfmt = """\
(                                  # start of capture group 1
%                                  # literal "%"
(?:                                # first option
(?:[-+0 #]{0,5})                   # optional flags
(?:\d+|\*)?                        # width
(?:\.(?:\d+|\*))?                  # precision
(?:h|l|ll|w|I|I32|I64)?            # size
[cCdiouxXeEfgGaAnpsSZ]             # type
) |                                # OR
%%) 
"""

# End of loxone constants<|MERGE_RESOLUTION|>--- conflicted
+++ resolved
@@ -16,16 +16,10 @@
     # Platform.COVER,
     # Platform.FAN,
     Platform.LIGHT,
-<<<<<<< HEAD
     # Platform.CLIMATE,
     # Platform.ALARM_CONTROL_PANEL,
     # Platform.MEDIA_PLAYER
-=======
-    Platform.CLIMATE,
-    Platform.ALARM_CONTROL_PANEL,
-    Platform.MEDIA_PLAYER,
-    Platform.NUMBER
->>>>>>> 16dbe7d0
+    # Platform.NUMBER,
 ]
 
 LOXONE_DEFAULT_PORT = 8080
