"""
Component to create an interface to the Loxone Miniserver.

For more details about this component, please refer to the documentation at
https://github.com/JoDehli/PyLoxone
"""
import asyncio
import logging
import re
import sys
import traceback

import homeassistant.components.group as group
import voluptuous as vol
from homeassistant.config_entries import ConfigEntry
from homeassistant.const import (CONF_HOST, CONF_PASSWORD, CONF_PORT,
                                 CONF_USERNAME, EVENT_COMPONENT_LOADED,
                                 EVENT_HOMEASSISTANT_START,
                                 EVENT_HOMEASSISTANT_STOP)
from homeassistant.core import HomeAssistant, callback
from homeassistant.exceptions import HomeAssistantError
from homeassistant.helpers import area_registry as ar
from homeassistant.helpers import config_validation as cv
from homeassistant.helpers import entity_registry as er
from homeassistant.helpers.device_registry import DeviceEntry
from homeassistant.helpers.discovery import async_load_platform
from homeassistant.helpers.entity import Entity

from .api import LoxApp, LoxWs
from .const import (AES_KEY_SIZE, ATTR_AREA_CREATE, ATTR_CODE, ATTR_COMMAND, ATTR_DEVICE,
                    ATTR_UUID, ATTR_VALUE, CMD_AUTH_WITH_TOKEN,
                    CMD_ENABLE_UPDATES, CMD_ENCRYPT_CMD, CMD_GET_KEY,
                    CMD_GET_KEY_AND_SALT, CMD_GET_PUBLIC_KEY,
                    CMD_GET_VISUAL_PASSWD, CMD_KEY_EXCHANGE, CMD_REFRESH_TOKEN,
                    CMD_REFRESH_TOKEN_JSON_WEB, CMD_REQUEST_TOKEN,
                    CMD_REQUEST_TOKEN_JSON_WEB,
                    CONF_LIGHTCONTROLLER_SUBCONTROLS_GEN, CONF_SCENE_GEN,
                    CONF_SCENE_GEN_DELAY, DEFAULT, DEFAULT_DELAY_SCENE,
                    DEFAULT_PORT, DEFAULT_TOKEN_PERSIST_NAME, DOMAIN,
                    DOMAIN_DEVICES, ERROR_VALUE, EVENT, IV_BYTES,
                    KEEP_ALIVE_PERIOD, LOXAPPPATH, LOXONE_PLATFORMS,
                    SALT_BYTES, SALT_MAX_AGE_SECONDS, SALT_MAX_USE_COUNT,
                    SECUREDSENDDOMAIN, SENDDOMAIN, TIMEOUT, TOKEN_PERMISSION,
                    TOKEN_REFRESH_DEFAULT_SECONDS, TOKEN_REFRESH_RETRY_COUNT,
                    TOKEN_REFRESH_SECONDS_BEFORE_EXPIRY, cfmt)
from .helpers import get_miniserver_type
from .miniserver import (MiniServer, get_miniserver_from_config,
                         get_miniserver_from_hass)

REQUIREMENTS = ["websockets", "pycryptodome", "numpy"]

_LOGGER = logging.getLogger(__name__)

CONFIG_SCHEMA = vol.Schema(
    {
        DOMAIN: vol.Schema(
            {
                vol.Required(CONF_USERNAME): cv.string,
                vol.Required(CONF_PASSWORD): cv.string,
                vol.Required(CONF_HOST): cv.string,
                vol.Optional(CONF_PORT, default=DEFAULT_PORT): cv.port,
                vol.Optional(CONF_SCENE_GEN, default=True): cv.boolean,
                vol.Optional(
                    CONF_SCENE_GEN_DELAY, default=DEFAULT_DELAY_SCENE
                ): cv.positive_int,
                vol.Required(CONF_LIGHTCONTROLLER_SUBCONTROLS_GEN, default=False): bool,
            }
        ),
    },
    extra=vol.ALLOW_EXTRA,
)

_UNDEF: dict = {}


# TODO: Implement a complete restart of the loxone component without restart HomeAssistant
# TODO: Unload device
# TODO: get version and check for updates https://update.loxone.com/updatecheck.xml?serial=xxxxxxxxx


async def async_unload_entry(hass, config_entry):
    """Restart of Home Assistant needed."""
    return False


async def async_setup(hass, config):
    """setup loxone"""
    if DOMAIN in config:
        hass.async_create_task(
            hass.config_entries.flow.async_init(
                DOMAIN, context={"source": "import"}, data=config[DOMAIN]
            )
        )
    return True


async def async_migrate_entry(hass, config_entry):
    # _LOGGER.debug("Migrating from version %s", config_entry.version)
    if config_entry.version == 1:
        new = {**config_entry.options, CONF_LIGHTCONTROLLER_SUBCONTROLS_GEN: True}
        config_entry.options = {**new}
        config_entry.version = 2
        _LOGGER.info("Migration to version %s successful", 2)

    if config_entry.version == 2:
        new = {**config_entry.options, CONF_SCENE_GEN_DELAY: DEFAULT_DELAY_SCENE}
        config_entry.options = {**new}
        config_entry.version = 3
        _LOGGER.info("Migration to version %s successful", 3)
    return True


async def async_set_options(hass, config_entry):
    data = {**config_entry.data}
    options = {
        CONF_HOST: data.pop(CONF_HOST, ""),
        CONF_PORT: data.pop(CONF_PORT, DEFAULT_PORT),
        CONF_USERNAME: data.pop(CONF_USERNAME, ""),
        CONF_PASSWORD: data.pop(CONF_PASSWORD, ""),
        CONF_SCENE_GEN: data.pop(CONF_SCENE_GEN, ""),
        CONF_SCENE_GEN_DELAY: data.pop(CONF_SCENE_GEN_DELAY, DEFAULT_DELAY_SCENE),
        CONF_LIGHTCONTROLLER_SUBCONTROLS_GEN: data.pop(
            CONF_LIGHTCONTROLLER_SUBCONTROLS_GEN, ""
        ),
    }
    hass.config_entries.async_update_entry(config_entry, data=data, options=options)


async def async_config_entry_updated(hass, entry) -> None:
    """Handle signals of config entry being updated.

    This is a static method because a class method (bound method), can not be used with weak references.
    Causes for this is either discovery updating host address or config entry options changing.
    """
    pass


async def create_group_for_loxone_enties(hass, entites, name, object_id):
    try:
        await group.Group.async_create_group(
            hass,
            name,
            created_by_service=False,
            entity_ids=entites,
            icon=None,
            mode=None,
            object_id=object_id,
            order=None,
        )

    except HomeAssistantError as err:
        await group.Group.async_create_group(
            hass,
            name,
            entity_ids=entites,
            icon=None,
            mode=None,
            object_id=object_id,
            order=None,
        )
        _LOGGER.error("Can't create group '%s' with error: %s", name, err)
    except Exception as err:
        _LOGGER.error("Can't create group '%s' with error: %s", name, err)


async def async_setup_entry(hass, config_entry):
    if DOMAIN not in hass.data:
        hass.data[DOMAIN] = {}

    if not config_entry.options:
        await async_set_options(hass, config_entry)

    miniserver = MiniServer(hass, config_entry)

    if not await miniserver.async_setup():
        return False

    hass.data[DOMAIN][miniserver.serial] = miniserver

    setup_tasks = []

    for platform in LOXONE_PLATFORMS:
        _LOGGER.debug("starting loxone {}...".format(platform))

        hass.async_create_task(
            hass.config_entries.async_forward_entry_setup(config_entry, platform)
        )
        setup_tasks.append(
            hass.async_create_task(
                async_load_platform(hass, platform, DOMAIN, {}, config_entry)
            )
        )

    if setup_tasks:
        await asyncio.wait(setup_tasks)

    config_entry.add_update_listener(async_config_entry_updated)

    new_data = _UNDEF

    if config_entry.unique_id is None:
        hass.config_entries.async_update_entry(
            config_entry, unique_id=miniserver.serial, data=new_data
        )
        # Workaround
        await asyncio.sleep(5)

    await miniserver.async_update_device_registry()

    async def message_callback(message):
        """Fire message on HomeAssistant Bus."""
        hass.bus.async_fire(EVENT, message)

    async def handle_websocket_command(call):
        """Handle websocket command services."""
        value = call.data.get(ATTR_VALUE, DEFAULT)
        if call.data.get(ATTR_DEVICE) is None:
            entity_uuid = call.data.get(ATTR_UUID, DEFAULT)
        else:
            entity_registry = er.async_get(hass)
            entity_id = call.data.get(ATTR_DEVICE)
            entity = entity_registry.async_get(entity_id)
            entity_uuid = entity.unique_id
        await miniserver.api.send_websocket_command(entity_uuid, value)

    async def sync_areas_with_loxone(data={}):
        create_areas = data.get(ATTR_AREA_CREATE, DEFAULT)
        if create_areas not in [True, False]:
            create_areas = False
        lox_items = []
        er_registry = er.async_get(hass)
        ar_registry = ar.async_get(hass)
        for id, entry in er_registry.entities.items():
            if entry.platform == DOMAIN:
                state = hass.states.get(entry.entity_id)
                if hasattr(state, "attributes") and "room" in state.attributes:
                    area = ar_registry.async_get_area_by_name(state.attributes["room"])
                    if area is None and create_areas:
                        area = ar_registry.async_get_or_create(state.attributes["room"])
                    if area and entry.area_id is None:
                        lox_items.append((entry.entity_id, area.id))

        for _ in lox_items:
            er_registry.async_update_entity(_[0], area_id=_[1])

    async def handle_sync_areas_with_loxone(call):
        await sync_areas_with_loxone(call.data)

    async def loxone_discovered(event):
        miniserver = get_miniserver_from_hass(hass)
        if miniserver.miniserver_type < 2 and "component" in event.data:
            if event.data["component"] == DOMAIN:
                try:
                    _LOGGER.info("loxone discovered")
                    await asyncio.sleep(0.1)
                    # await sync_areas_with_loxone()
                    entity_ids = hass.states.async_all()
                    sensors_analog = []
                    sensors_digital = []
                    switches = []
                    covers = []
                    lights = []
                    dimmers = []
                    climates = []
                    fans = []
                    accontrols = []
                    numbers = []

                    for s in entity_ids:
                        s_dict = s.as_dict()
                        attr = s_dict["attributes"]
                        if "platform" in attr and attr["platform"] == DOMAIN:
                            device_typ = attr.get("device_typ", "")
                            if device_typ == "analog_sensor":
                                sensors_analog.append(s_dict["entity_id"])
                            elif device_typ == "digital_sensor":
                                sensors_digital.append(s_dict["entity_id"])
                            elif device_typ in ["Jalousie", "Gate", "Window"]:
                                covers.append(s_dict["entity_id"])
                            elif device_typ in ["Switch", "Pushbutton", "TimedSwitch"]:
                                switches.append(s_dict["entity_id"])
                            elif device_typ in ["LightControllerV2"]:
                                lights.append(s_dict["entity_id"])
                            elif device_typ == "Dimmer":
                                dimmers.append(s_dict["entity_id"])
                            elif device_typ == "IRoomControllerV2":
                                climates.append(s_dict["entity_id"])
                            elif device_typ == "Ventilation":
                                fans.append(s_dict["entity_id"])
                            elif device_typ == "AcControl":
                                accontrols.append(s_dict["entity_id"])
                            elif device_typ == "Slider":
<<<<<<< HEAD
                                numbers.append(s_dict["entity_id"])
=======
                                numbers.append(s_dict["entity_id"])                            
>>>>>>> 5b82c463

                    sensors_analog.sort()
                    sensors_digital.sort()
                    covers.sort()
                    switches.sort()
                    lights.sort()
                    climates.sort()
                    dimmers.sort()
                    fans.sort()
                    accontrols.sort()
                    numbers.sort()
<<<<<<< HEAD
            
=======

>>>>>>> 5b82c463
                    await create_group_for_loxone_enties(
                        hass, sensors_analog, "Loxone Analog Sensors", "loxone_analog"
                    )
                    await create_group_for_loxone_enties(
                        hass,
                        sensors_digital,
                        "Loxone Digital Sensors",
                        "loxone_digital",
                    )
                    await create_group_for_loxone_enties(
                        hass, switches, "Loxone Switches", "loxone_switches"
                    )
                    await create_group_for_loxone_enties(
                        hass, covers, "Loxone Covers", "loxone_covers"
                    )
                    await create_group_for_loxone_enties(
                        hass, lights, "Loxone LightControllers", "loxone_lights"
                    )
                    await create_group_for_loxone_enties(
                        hass, lights, "Loxone Dimmer", "loxone_dimmers"
                    )
                    await create_group_for_loxone_enties(
                        hass, climates, "Loxone Room Controllers", "loxone_climates"
                    )
                    await create_group_for_loxone_enties(
                        hass,
                        fans,
                        "Loxone Ventilation Controllers",
                        "loxone_ventilations",
                    )
                    await create_group_for_loxone_enties(
                        hass,
                        accontrols,
                        "Loxone AC Controllers",
                        "loxone_accontrollers",
                    )
                    await create_group_for_loxone_enties(
                        hass, numbers, "Loxone Numbers", "loxone_numbers"
<<<<<<< HEAD
                    )
=======
                    )                                      
>>>>>>> 5b82c463
                    await hass.async_block_till_done()
                    await create_group_for_loxone_enties(
                        hass,
                        [
                            "group.loxone_analog",
                            "group.loxone_digital",
                            "group.loxone_switches",
                            "group.loxone_covers",
                            "group.loxone_lights",
                            "group.loxone_ventilations",
                            "group.loxone_numbers",
                        ],
                        "Loxone Group",
                        "loxone_group",
                    )
                except Exception as err:
                    _LOGGER.error("Error Group generation: %s", err)

    await miniserver.async_set_callback(message_callback)

    res = await miniserver.start_ws()
    if not res:
        return False

    for platform in ["scene"]:
        _LOGGER.debug("starting loxone {}...".format(platform))
        hass.async_create_task(
            hass.config_entries.async_forward_entry_setup(config_entry, platform)
        )

    hass.bus.async_listen_once(EVENT_HOMEASSISTANT_START, miniserver.start_loxone)
    hass.bus.async_listen_once(EVENT_HOMEASSISTANT_STOP, miniserver.stop_loxone)
    hass.bus.async_listen_once(EVENT_COMPONENT_LOADED, loxone_discovered)

    hass.bus.async_listen(SENDDOMAIN, miniserver.listen_loxone_send)
    hass.bus.async_listen(SECUREDSENDDOMAIN, miniserver.listen_loxone_send)

    hass.services.async_register(
        DOMAIN, "event_websocket_command", handle_websocket_command
    )

    hass.services.async_register(DOMAIN, "sync_areas", handle_sync_areas_with_loxone)

    return True


async def async_remove_config_entry_device(
    hass: HomeAssistant, config_entry: ConfigEntry, device_entry: DeviceEntry
) -> bool:
    """Remove a config entry from a device."""
    return True


class LoxoneEntity(Entity):
    """
    @DynamicAttrs
    """

    def __init__(self, **kwargs):
        self._name = ""
        for key in kwargs:
            if not hasattr(self, key):
                setattr(self, key, kwargs[key])
            else:
                try:
                    setattr(self, key, kwargs[key])
                except AttributeError:
                    _LOGGER.error(f"Could set {key} for {self._name}")
                except (Exception,):
                    traceback.print_exc()
                    sys.exit(-1)

        self.listener = None

    async def async_added_to_hass(self):
        """Subscribe to device events."""
        self.listener = self.hass.bus.async_listen(EVENT, self.event_handler)

    async def async_will_remove_from_hass(self):
        """Disconnect callbacks."""
        self.listener = None

    async def event_handler(self, e):
        pass

    @property
    def name(self):
        return self._name

    @name.setter
    def name(self, n):
        self._name = n

    @staticmethod
    def _clean_unit(lox_format):
        search = re.search(cfmt, lox_format, flags=re.X)
        if search:
            unit = lox_format.replace(search.group(0).strip(), "").strip()
            if unit == "%%":
                unit = unit.replace("%%", "%")
            return unit
        else:
            return lox_format

    @staticmethod
    def _get_format(lox_format):
        search = re.search(cfmt, lox_format, flags=re.X)
        if search:
            return search.group(0).strip()
        return None

    @property
    def unique_id(self) -> str:
        """Return a unique ID."""
        return self.uuidAction<|MERGE_RESOLUTION|>--- conflicted
+++ resolved
@@ -290,11 +290,7 @@
                             elif device_typ == "AcControl":
                                 accontrols.append(s_dict["entity_id"])
                             elif device_typ == "Slider":
-<<<<<<< HEAD
-                                numbers.append(s_dict["entity_id"])
-=======
                                 numbers.append(s_dict["entity_id"])                            
->>>>>>> 5b82c463
 
                     sensors_analog.sort()
                     sensors_digital.sort()
@@ -306,11 +302,7 @@
                     fans.sort()
                     accontrols.sort()
                     numbers.sort()
-<<<<<<< HEAD
-            
-=======
-
->>>>>>> 5b82c463
+
                     await create_group_for_loxone_enties(
                         hass, sensors_analog, "Loxone Analog Sensors", "loxone_analog"
                     )
@@ -349,11 +341,7 @@
                     )
                     await create_group_for_loxone_enties(
                         hass, numbers, "Loxone Numbers", "loxone_numbers"
-<<<<<<< HEAD
-                    )
-=======
                     )                                      
->>>>>>> 5b82c463
                     await hass.async_block_till_done()
                     await create_group_for_loxone_enties(
                         hass,
