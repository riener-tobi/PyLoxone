import logging
from homeassistant.const import (
    CONF_VALUE_TEMPLATE, STATE_ON, STATE_OFF, CONF_NAME, CONF_UNIT_OF_MEASUREMENT)

import voluptuous as vol
from homeassistant.components.sensor import PLATFORM_SCHEMA
import homeassistant.helpers.config_validation as cv

from .const import (DOMAIN, EVENT, SENDDOMAIN, CONF_ACTIONID)
from . import LoxoneEntity
from . import get_room_name_from_room_uuid, get_cat_name_from_cat_uuid
from . import get_all_analog_info, get_all_digital_info, get_all

_LOGGER = logging.getLogger(__name__)

DEFAULT_NAME = 'Loxone Sensor'

PLATFORM_SCHEMA = PLATFORM_SCHEMA.extend(
    {
        vol.Required(CONF_ACTIONID): cv.string,
        vol.Optional(CONF_NAME): cv.string,
        vol.Optional(CONF_UNIT_OF_MEASUREMENT): cv.string,
    }
)


async def async_setup_platform(hass, config, async_add_devices,
                               discovery_info: object = {}):
    """Set up Loxone Sensor from yaml"""
    value_template = config.get(CONF_VALUE_TEMPLATE)
    if value_template is not None:
        value_template.hass = hass

    # Devices from yaml
    if config != {}:
        # Here setup all Sensors in Yaml-File
        new_sensor = LoxoneCustomSensor(**config)
        hass.bus.async_listen(EVENT, new_sensor.event_handler)
        async_add_devices([new_sensor])
        return True
    return True


<<<<<<< HEAD
async def async_setup_entry(hass, config_entry, async_add_entities):
=======
async def async_setup_entry(hass, config_entry, async_add_devices):
>>>>>>> d2354d57
    """Set up entry."""
    loxconfig = hass.data[DOMAIN]['loxconfig']
    devices = []
    if 'softwareVersion' in loxconfig:
        version_sensor = LoxoneVersionSensor(loxconfig['softwareVersion'])
        devices.append(version_sensor)

    for sensor in get_all_analog_info(loxconfig):
        sensor.update({'typ': 'analog',
                       'room': get_room_name_from_room_uuid(loxconfig, sensor.get('room', '')),
                       'cat': get_cat_name_from_cat_uuid(loxconfig, sensor.get('cat', ''))})

        new_sensor = Loxonesensor(**sensor)
        hass.bus.async_listen(EVENT, new_sensor.event_handler)
        devices.append(new_sensor)

    for sensor in get_all_digital_info(loxconfig):
        sensor.update({'typ': 'digital',
                       'room': get_room_name_from_room_uuid(loxconfig, sensor.get('room', '')),
                       'cat': get_cat_name_from_cat_uuid(loxconfig, sensor.get('cat', ''))})

        new_sensor = Loxonesensor(**sensor)
        hass.bus.async_listen(EVENT, new_sensor.event_handler)
        devices.append(new_sensor)

    for sensor in get_all(loxconfig, "TextInput"):
        sensor.update({'room': get_room_name_from_room_uuid(loxconfig, sensor.get('room', '')),
                       'cat': get_cat_name_from_cat_uuid(loxconfig, sensor.get('cat', ''))})

        new_sensor = LoxoneTextSensor(**sensor)
        hass.bus.async_listen(EVENT, new_sensor.event_handler)
        devices.append(new_sensor)

<<<<<<< HEAD
    async_add_entities(devices, True)
=======
    async_add_devices(devices, True)
>>>>>>> d2354d57

    return True


class LoxoneCustomSensor(LoxoneEntity):
    def __init__(self, **kwargs):
        self._name = kwargs['name']
        if "uuidAction" in kwargs:
            self.uuidAction = kwargs['uuidAction']
        else:
            self.uuidAction = ""
        if "unit_of_measurement" in kwargs:
            self._unit_of_measurement = kwargs['unit_of_measurement']
        else:
            self._unit_of_measurement = ""

        self._state = "-"

    async def event_handler(self, e):
        if self.uuidAction in e.data:
            data = e.data[self.uuidAction]
            if isinstance(data, (list, dict)):
                data = str(data)
                if len(data) >= 255:
                    self._state = data[:255]
                else:
                    self._state = data
            else:
                self._state = data

            self.schedule_update_ha_state()

    @property
    def name(self):
        """Return the name of the sensor."""
        return self._name

    @property
    def state(self):
        return self._state

    @property
    def unit_of_measurement(self):
        """Return the unit of measurement of this entity, if any."""
        return self._unit_of_measurement


class LoxoneVersionSensor(LoxoneEntity):
    def __init__(self, version_list):
        try:
            self.version = ".".join([str(x) for x in version_list])
        except:
            self.version = "-"

    @property
    def name(self):
        """Return the name of the sensor."""
        return "Loxone Software Version"

    @property
    def should_poll(self):
        return False

    @property
    def state(self):
        return self.version

    @property
    def icon(self):
        """Return the sensor icon."""
        return "mdi:information-outline"

    @property
    def unique_id(self):
        """Return unique ID."""
        return "loxone_software_version"


class LoxoneTextSensor(LoxoneEntity):
    """Representation of a Text Sensor."""

    def __init__(self, **kwargs):
        LoxoneEntity.__init__(self, **kwargs)
        self._state = ""

    async def event_handler(self, e):
        if self.states['text'] in e.data:
            self._state = str(e.data[self.states['text']])
            self.schedule_update_ha_state()

    @property
    def device_class(self):
        """Return the class of this device, from component DEVICE_CLASSES."""
        return self.type

    @property
    def state(self):
        """Return the state of the sensor."""
        return self._state

    async def async_set_value(self, value):
        """Set new value."""
        self.hass.bus.async_fire(SENDDOMAIN,
                                 dict(uuid=self.uuidAction, value="{}".format(value)))
        self.async_schedule_update_ha_state()

    @property
    def device_state_attributes(self):
        """Return device specific state attributes.

        Implemented by platform classes.
        """
        return {"uuid": self.uuidAction, "device_typ": self.type,
                "plattform": "loxone", "room": self.room, "category": self.cat,
                "show_last_changed": "true"}


class Loxonesensor(LoxoneEntity):
    """Representation of a Sensor."""

    def __init__(self, **kwargs):
        LoxoneEntity.__init__(self, **kwargs)
        """Initialize the sensor."""
        self._state = 0.0
        self._unit_of_measurement = None
        self._format = None
        self._on_state = STATE_ON
        self._off_state = STATE_OFF
        self.extract_attributes()

    async def event_handler(self, e):
        if self.uuidAction in e.data:
            if self.typ == "analog":
                self._state = round(e.data[self.uuidAction], 1)
            elif self.typ == "digital":
                self._state = e.data[self.uuidAction]
                if self._state == 1.0:
                    self._state = self._on_state
                else:
                    self._state = self._off_state
            else:
                self._state = e.data[self.uuidAction]
            self.schedule_update_ha_state()

    def extract_attributes(self):
        """Extract certain Attributes. Not all."""
        if "text" in self.details:
            self._on_state = self.details['text']['on']
            self._off_state = self.details['text']['off']
        if "format" in self.details:
            self._format = self._get_format(self.details['format'])
            self._unit_of_measurement = self._clean_unit(self.details['format'])

    @property
    def should_poll(self):
        return False

    @property
    def state(self):
        """Return the state of the sensor."""
        if self._format is not None:
            try:
                return self._format % self._state
            except ValueError:
                return self._state
        else:
            return self._state

    @property
    def unit_of_measurement(self):
        """Return the unit of measurement."""
        return self._unit_of_measurement

    @property
    def icon(self):
        """Return the sensor icon."""
        if self.typ == "analog":
            return "mdi:chart-bell-curve"

    @property
    def device_state_attributes(self):
        """Return device specific state attributes.

        Implemented by platform classes.
        """
        return {"uuid": self.uuidAction, "device_typ": self.typ + "_sensor",
                "plattform": "loxone", "room": self.room, "category": self.cat,
                "show_last_changed": "true"}

    @property
    def device_info(self):
        if self.typ == "analog":
            return {
                "identifiers": {(DOMAIN, self.unique_id)},
                "name": self.name,
                "manufacturer": "Loxone",
                "model": "Sensor analog",
                "type": self.typ
            }
        else:
            return {
                "identifiers": {(DOMAIN, self.unique_id)},
                "name": self.name,
                "manufacturer": "Loxone",
                "model": "Sensor digital",
                "type": self.typ
            }<|MERGE_RESOLUTION|>--- conflicted
+++ resolved
@@ -41,11 +41,8 @@
     return True
 
 
-<<<<<<< HEAD
-async def async_setup_entry(hass, config_entry, async_add_entities):
-=======
+
 async def async_setup_entry(hass, config_entry, async_add_devices):
->>>>>>> d2354d57
     """Set up entry."""
     loxconfig = hass.data[DOMAIN]['loxconfig']
     devices = []
@@ -79,11 +76,8 @@
         hass.bus.async_listen(EVENT, new_sensor.event_handler)
         devices.append(new_sensor)
 
-<<<<<<< HEAD
-    async_add_entities(devices, True)
-=======
+
     async_add_devices(devices, True)
->>>>>>> d2354d57
 
     return True
 
